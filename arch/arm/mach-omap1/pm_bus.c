--- conflicted
+++ resolved
@@ -19,11 +19,8 @@
 #include <linux/clk.h>
 #include <linux/err.h>
 
-<<<<<<< HEAD
-=======
 #include "soc.h"
 
->>>>>>> a0212796
 #ifdef CONFIG_PM_RUNTIME
 static int omap1_pm_runtime_suspend(struct device *dev)
 {
