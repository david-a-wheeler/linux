--- conflicted
+++ resolved
@@ -100,13 +100,7 @@
 	}
 
 	pdev = omap_device_build(name, id - 1, oh, pdata,
-<<<<<<< HEAD
-				sizeof(*pdata),	omap_gpio_latency,
-				ARRAY_SIZE(omap_gpio_latency),
-				false);
-=======
 				sizeof(*pdata),	NULL, 0, false);
->>>>>>> df80442d
 	kfree(pdata);
 
 	if (IS_ERR(pdev)) {
