/*
 * Copyright (c) 2005-2011 Atheros Communications Inc.
 * Copyright (c) 2011-2013 Qualcomm Atheros, Inc.
 *
 * Permission to use, copy, modify, and/or distribute this software for any
 * purpose with or without fee is hereby granted, provided that the above
 * copyright notice and this permission notice appear in all copies.
 *
 * THE SOFTWARE IS PROVIDED "AS IS" AND THE AUTHOR DISCLAIMS ALL WARRANTIES
 * WITH REGARD TO THIS SOFTWARE INCLUDING ALL IMPLIED WARRANTIES OF
 * MERCHANTABILITY AND FITNESS. IN NO EVENT SHALL THE AUTHOR BE LIABLE FOR
 * ANY SPECIAL, DIRECT, INDIRECT, OR CONSEQUENTIAL DAMAGES OR ANY DAMAGES
 * WHATSOEVER RESULTING FROM LOSS OF USE, DATA OR PROFITS, WHETHER IN AN
 * ACTION OF CONTRACT, NEGLIGENCE OR OTHER TORTIOUS ACTION, ARISING OUT OF
 * OR IN CONNECTION WITH THE USE OR PERFORMANCE OF THIS SOFTWARE.
 */

#ifndef _CORE_H_
#define _CORE_H_

#include <linux/completion.h>
#include <linux/if_ether.h>
#include <linux/types.h>
#include <linux/pci.h>
#include <linux/uuid.h>
#include <linux/time.h>

#include "htt.h"
#include "htc.h"
#include "hw.h"
#include "targaddrs.h"
#include "wmi.h"
#include "../ath.h"
#include "../regd.h"
#include "../dfs_pattern_detector.h"
#include "spectral.h"
#include "thermal.h"
#include "wow.h"
#include "swap.h"

#define MS(_v, _f) (((_v) & _f##_MASK) >> _f##_LSB)
#define SM(_v, _f) (((_v) << _f##_LSB) & _f##_MASK)
#define WO(_f)      ((_f##_OFFSET) >> 2)

#define ATH10K_SCAN_ID 0
#define WMI_READY_TIMEOUT (5 * HZ)
#define ATH10K_FLUSH_TIMEOUT_HZ (5*HZ)
#define ATH10K_CONNECTION_LOSS_HZ (3*HZ)
#define ATH10K_NUM_CHANS 39

/* Antenna noise floor */
#define ATH10K_DEFAULT_NOISE_FLOOR -95

#define ATH10K_MAX_NUM_MGMT_PENDING 128

/* number of failed packets (20 packets with 16 sw reties each) */
#define ATH10K_KICKOUT_THRESHOLD (20 * 16)

/*
 * Use insanely high numbers to make sure that the firmware implementation
 * won't start, we have the same functionality already in hostapd. Unit
 * is seconds.
 */
#define ATH10K_KEEPALIVE_MIN_IDLE 3747
#define ATH10K_KEEPALIVE_MAX_IDLE 3895
#define ATH10K_KEEPALIVE_MAX_UNRESPONSIVE 3900

struct ath10k;

enum ath10k_bus {
	ATH10K_BUS_PCI,
};

static inline const char *ath10k_bus_str(enum ath10k_bus bus)
{
	switch (bus) {
	case ATH10K_BUS_PCI:
		return "pci";
	}

	return "unknown";
}

struct ath10k_skb_cb {
	dma_addr_t paddr;
	u8 eid;
	u8 vdev_id;
	enum ath10k_hw_txrx_mode txmode;
	bool is_protected;

	struct {
		u8 tid;
		u16 freq;
		bool is_offchan;
		bool nohwcrypt;
		struct ath10k_htt_txbuf *txbuf;
		u32 txbuf_paddr;
	} __packed htt;

	struct {
		bool dtim_zero;
		bool deliver_cab;
	} bcn;
} __packed;

struct ath10k_skb_rxcb {
	dma_addr_t paddr;
	struct hlist_node hlist;
};

static inline struct ath10k_skb_cb *ATH10K_SKB_CB(struct sk_buff *skb)
{
	BUILD_BUG_ON(sizeof(struct ath10k_skb_cb) >
		     IEEE80211_TX_INFO_DRIVER_DATA_SIZE);
	return (struct ath10k_skb_cb *)&IEEE80211_SKB_CB(skb)->driver_data;
}

static inline struct ath10k_skb_rxcb *ATH10K_SKB_RXCB(struct sk_buff *skb)
{
	BUILD_BUG_ON(sizeof(struct ath10k_skb_rxcb) > sizeof(skb->cb));
	return (struct ath10k_skb_rxcb *)skb->cb;
}

#define ATH10K_RXCB_SKB(rxcb) \
		container_of((void *)rxcb, struct sk_buff, cb)

static inline u32 host_interest_item_address(u32 item_offset)
{
	return QCA988X_HOST_INTEREST_ADDRESS + item_offset;
}

struct ath10k_bmi {
	bool done_sent;
};

struct ath10k_mem_chunk {
	void *vaddr;
	dma_addr_t paddr;
	u32 len;
	u32 req_id;
};

struct ath10k_wmi {
	enum ath10k_fw_wmi_op_version op_version;
	enum ath10k_htc_ep_id eid;
	struct completion service_ready;
	struct completion unified_ready;
	wait_queue_head_t tx_credits_wq;
	DECLARE_BITMAP(svc_map, WMI_SERVICE_MAX);
	struct wmi_cmd_map *cmd;
	struct wmi_vdev_param_map *vdev_param;
	struct wmi_pdev_param_map *pdev_param;
	const struct wmi_ops *ops;

	u32 num_mem_chunks;
	u32 rx_decap_mode;
	struct ath10k_mem_chunk mem_chunks[WMI_MAX_MEM_REQS];
};

struct ath10k_fw_stats_peer {
	struct list_head list;

	u8 peer_macaddr[ETH_ALEN];
	u32 peer_rssi;
	u32 peer_tx_rate;
	u32 peer_rx_rate; /* 10x only */
};

struct ath10k_fw_stats_vdev {
	struct list_head list;

	u32 vdev_id;
	u32 beacon_snr;
	u32 data_snr;
	u32 num_tx_frames[4];
	u32 num_rx_frames;
	u32 num_tx_frames_retries[4];
	u32 num_tx_frames_failures[4];
	u32 num_rts_fail;
	u32 num_rts_success;
	u32 num_rx_err;
	u32 num_rx_discard;
	u32 num_tx_not_acked;
	u32 tx_rate_history[10];
	u32 beacon_rssi_history[10];
};

struct ath10k_fw_stats_pdev {
	struct list_head list;

	/* PDEV stats */
	s32 ch_noise_floor;
	u32 tx_frame_count;
	u32 rx_frame_count;
	u32 rx_clear_count;
	u32 cycle_count;
	u32 phy_err_count;
	u32 chan_tx_power;
	u32 ack_rx_bad;
	u32 rts_bad;
	u32 rts_good;
	u32 fcs_bad;
	u32 no_beacons;
	u32 mib_int_count;

	/* PDEV TX stats */
	s32 comp_queued;
	s32 comp_delivered;
	s32 msdu_enqued;
	s32 mpdu_enqued;
	s32 wmm_drop;
	s32 local_enqued;
	s32 local_freed;
	s32 hw_queued;
	s32 hw_reaped;
	s32 underrun;
	s32 tx_abort;
	s32 mpdus_requed;
	u32 tx_ko;
	u32 data_rc;
	u32 self_triggers;
	u32 sw_retry_failure;
	u32 illgl_rate_phy_err;
	u32 pdev_cont_xretry;
	u32 pdev_tx_timeout;
	u32 pdev_resets;
	u32 phy_underrun;
	u32 txop_ovf;

	/* PDEV RX stats */
	s32 mid_ppdu_route_change;
	s32 status_rcvd;
	s32 r0_frags;
	s32 r1_frags;
	s32 r2_frags;
	s32 r3_frags;
	s32 htt_msdus;
	s32 htt_mpdus;
	s32 loc_msdus;
	s32 loc_mpdus;
	s32 oversize_amsdu;
	s32 phy_errs;
	s32 phy_err_drop;
	s32 mpdu_errs;
};

struct ath10k_fw_stats {
	struct list_head pdevs;
	struct list_head vdevs;
	struct list_head peers;
};

struct ath10k_dfs_stats {
	u32 phy_errors;
	u32 pulses_total;
	u32 pulses_detected;
	u32 pulses_discarded;
	u32 radar_detected;
};

#define ATH10K_MAX_NUM_PEER_IDS (1 << 11) /* htt rx_desc limit */

struct ath10k_peer {
	struct list_head list;
	int vdev_id;
	u8 addr[ETH_ALEN];
	DECLARE_BITMAP(peer_ids, ATH10K_MAX_NUM_PEER_IDS);

	/* protected by ar->data_lock */
	struct ieee80211_key_conf *keys[WMI_MAX_KEY_INDEX + 1];
};

struct ath10k_sta {
	struct ath10k_vif *arvif;

	/* the following are protected by ar->data_lock */
	u32 changed; /* IEEE80211_RC_* */
	u32 bw;
	u32 nss;
	u32 smps;

	struct work_struct update_wk;

#ifdef CONFIG_MAC80211_DEBUGFS
	/* protected by conf_mutex */
	bool aggr_mode;
#endif
};

#define ATH10K_VDEV_SETUP_TIMEOUT_HZ (5*HZ)

enum ath10k_beacon_state {
	ATH10K_BEACON_SCHEDULED = 0,
	ATH10K_BEACON_SENDING,
	ATH10K_BEACON_SENT,
};

struct ath10k_vif {
	struct list_head list;

	u32 vdev_id;
	enum wmi_vdev_type vdev_type;
	enum wmi_vdev_subtype vdev_subtype;
	u32 beacon_interval;
	u32 dtim_period;
	struct sk_buff *beacon;
	/* protected by data_lock */
	enum ath10k_beacon_state beacon_state;
	void *beacon_buf;
	dma_addr_t beacon_paddr;
	unsigned long tx_paused; /* arbitrary values defined by target */

	struct ath10k *ar;
	struct ieee80211_vif *vif;

	bool is_started;
	bool is_up;
	bool spectral_enabled;
	bool ps;
	u32 aid;
	u8 bssid[ETH_ALEN];

	struct ieee80211_key_conf *wep_keys[WMI_MAX_KEY_INDEX + 1];
	s8 def_wep_key_idx;

	u16 tx_seq_no;

	union {
		struct {
			u32 uapsd;
		} sta;
		struct {
			/* 512 stations */
			u8 tim_bitmap[64];
			u8 tim_len;
			u32 ssid_len;
			u8 ssid[IEEE80211_MAX_SSID_LEN];
			bool hidden_ssid;
			/* P2P_IE with NoA attribute for P2P_GO case */
			u32 noa_len;
			u8 *noa_data;
		} ap;
	} u;

	bool use_cts_prot;
	bool nohwcrypt;
	int num_legacy_stations;
	int txpower;
	struct wmi_wmm_params_all_arg wmm_params;
	struct work_struct ap_csa_work;
	struct delayed_work connection_loss_work;
	struct cfg80211_bitrate_mask bitrate_mask;
};

struct ath10k_vif_iter {
	u32 vdev_id;
	struct ath10k_vif *arvif;
};

/* used for crash-dump storage, protected by data-lock */
struct ath10k_fw_crash_data {
	bool crashed_since_read;

	uuid_le uuid;
	struct timespec timestamp;
	__le32 registers[REG_DUMP_COUNT_QCA988X];
};

struct ath10k_debug {
	struct dentry *debugfs_phy;

	struct ath10k_fw_stats fw_stats;
	struct completion fw_stats_complete;
	bool fw_stats_done;

	unsigned long htt_stats_mask;
	struct delayed_work htt_stats_dwork;
	struct ath10k_dfs_stats dfs_stats;
	struct ath_dfs_pool_stats dfs_pool_stats;

	/* protected by conf_mutex */
	u32 fw_dbglog_mask;
	u32 fw_dbglog_level;
	u32 pktlog_filter;
	u32 reg_addr;
	u32 nf_cal_period;

	struct ath10k_fw_crash_data *fw_crash_data;
};

enum ath10k_state {
	ATH10K_STATE_OFF = 0,
	ATH10K_STATE_ON,

	/* When doing firmware recovery the device is first powered down.
	 * mac80211 is supposed to call in to start() hook later on. It is
	 * however possible that driver unloading and firmware crash overlap.
	 * mac80211 can wait on conf_mutex in stop() while the device is
	 * stopped in ath10k_core_restart() work holding conf_mutex. The state
	 * RESTARTED means that the device is up and mac80211 has started hw
	 * reconfiguration. Once mac80211 is done with the reconfiguration we
	 * set the state to STATE_ON in reconfig_complete(). */
	ATH10K_STATE_RESTARTING,
	ATH10K_STATE_RESTARTED,

	/* The device has crashed while restarting hw. This state is like ON
	 * but commands are blocked in HTC and -ECOMM response is given. This
	 * prevents completion timeouts and makes the driver more responsive to
	 * userspace commands. This is also prevents recursive recovery. */
	ATH10K_STATE_WEDGED,

	/* factory tests */
	ATH10K_STATE_UTF,
};

enum ath10k_firmware_mode {
	/* the default mode, standard 802.11 functionality */
	ATH10K_FIRMWARE_MODE_NORMAL,

	/* factory tests etc */
	ATH10K_FIRMWARE_MODE_UTF,
};

enum ath10k_fw_features {
	/* wmi_mgmt_rx_hdr contains extra RSSI information */
	ATH10K_FW_FEATURE_EXT_WMI_MGMT_RX = 0,

	/* Firmware from 10X branch. Deprecated, don't use in new code. */
	ATH10K_FW_FEATURE_WMI_10X = 1,

	/* firmware support tx frame management over WMI, otherwise it's HTT */
	ATH10K_FW_FEATURE_HAS_WMI_MGMT_TX = 2,

	/* Firmware does not support P2P */
	ATH10K_FW_FEATURE_NO_P2P = 3,

	/* Firmware 10.2 feature bit. The ATH10K_FW_FEATURE_WMI_10X feature
	 * bit is required to be set as well. Deprecated, don't use in new
	 * code.
	 */
	ATH10K_FW_FEATURE_WMI_10_2 = 4,

	/* Some firmware revisions lack proper multi-interface client powersave
	 * implementation. Enabling PS could result in connection drops,
	 * traffic stalls, etc.
	 */
	ATH10K_FW_FEATURE_MULTI_VIF_PS_SUPPORT = 5,

	/* Some firmware revisions have an incomplete WoWLAN implementation
	 * despite WMI service bit being advertised. This feature flag is used
	 * to distinguish whether WoWLAN is really supported or not.
	 */
	ATH10K_FW_FEATURE_WOWLAN_SUPPORT = 6,

	/* Don't trust error code from otp.bin */
	ATH10K_FW_FEATURE_IGNORE_OTP_RESULT = 7,

	/* Some firmware revisions pad 4th hw address to 4 byte boundary making
	 * it 8 bytes long in Native Wifi Rx decap.
	 */
	ATH10K_FW_FEATURE_NO_NWIFI_DECAP_4ADDR_PADDING = 8,

	/* Firmware supports bypassing PLL setting on init. */
	ATH10K_FW_FEATURE_SUPPORTS_SKIP_CLOCK_INIT = 9,

	/* Raw mode support. If supported, FW supports receiving and trasmitting
	 * frames in raw mode.
	 */
	ATH10K_FW_FEATURE_RAW_MODE_SUPPORT = 10,

	/* keep last */
	ATH10K_FW_FEATURE_COUNT,
};

enum ath10k_dev_flags {
	/* Indicates that ath10k device is during CAC phase of DFS */
	ATH10K_CAC_RUNNING,
	ATH10K_FLAG_CORE_REGISTERED,

	/* Device has crashed and needs to restart. This indicates any pending
	 * waiters should immediately cancel instead of waiting for a time out.
	 */
	ATH10K_FLAG_CRASH_FLUSH,

	/* Use Raw mode instead of native WiFi Tx/Rx encap mode.
	 * Raw mode supports both hardware and software crypto. Native WiFi only
	 * supports hardware crypto.
	 */
	ATH10K_FLAG_RAW_MODE,

	/* Disable HW crypto engine */
	ATH10K_FLAG_HW_CRYPTO_DISABLED,
};

enum ath10k_cal_mode {
	ATH10K_CAL_MODE_FILE,
	ATH10K_CAL_MODE_OTP,
	ATH10K_CAL_MODE_DT,
};

enum ath10k_crypt_mode {
	/* Only use hardware crypto engine */
	ATH10K_CRYPT_MODE_HW,
	/* Only use software crypto engine */
	ATH10K_CRYPT_MODE_SW,
};

static inline const char *ath10k_cal_mode_str(enum ath10k_cal_mode mode)
{
	switch (mode) {
	case ATH10K_CAL_MODE_FILE:
		return "file";
	case ATH10K_CAL_MODE_OTP:
		return "otp";
	case ATH10K_CAL_MODE_DT:
		return "dt";
	}

	return "unknown";
}

enum ath10k_scan_state {
	ATH10K_SCAN_IDLE,
	ATH10K_SCAN_STARTING,
	ATH10K_SCAN_RUNNING,
	ATH10K_SCAN_ABORTING,
};

static inline const char *ath10k_scan_state_str(enum ath10k_scan_state state)
{
	switch (state) {
	case ATH10K_SCAN_IDLE:
		return "idle";
	case ATH10K_SCAN_STARTING:
		return "starting";
	case ATH10K_SCAN_RUNNING:
		return "running";
	case ATH10K_SCAN_ABORTING:
		return "aborting";
	}

	return "unknown";
}

enum ath10k_tx_pause_reason {
	ATH10K_TX_PAUSE_Q_FULL,
	ATH10K_TX_PAUSE_MAX,
};

struct ath10k {
	struct ath_common ath_common;
	struct ieee80211_hw *hw;
	struct device *dev;
	u8 mac_addr[ETH_ALEN];

	enum ath10k_hw_rev hw_rev;
	u32 chip_id;
	u32 target_version;
	u8 fw_version_major;
	u32 fw_version_minor;
	u16 fw_version_release;
	u16 fw_version_build;
	u32 fw_stats_req_mask;
	u32 phy_capability;
	u32 hw_min_tx_power;
	u32 hw_max_tx_power;
	u32 ht_cap_info;
	u32 vht_cap_info;
	u32 num_rf_chains;
	u32 max_spatial_stream;
	/* protected by conf_mutex */
	bool ani_enabled;

	DECLARE_BITMAP(fw_features, ATH10K_FW_FEATURE_COUNT);

	bool p2p;

	struct {
		enum ath10k_bus bus;
		const struct ath10k_hif_ops *ops;
	} hif;

	struct completion target_suspend;

	const struct ath10k_hw_regs *regs;
	const struct ath10k_hw_values *hw_values;
	struct ath10k_bmi bmi;
	struct ath10k_wmi wmi;
	struct ath10k_htc htc;
	struct ath10k_htt htt;

	struct ath10k_hw_params {
		u32 id;
		const char *name;
		u32 patch_load_addr;
		int uart_pin;
		u32 otp_exe_param;

		/* This is true if given HW chip has a quirky Cycle Counter
		 * wraparound which resets to 0x7fffffff instead of 0. All
		 * other CC related counters (e.g. Rx Clear Count) are divided
		 * by 2 so they never wraparound themselves.
		 */
		bool has_shifted_cc_wraparound;

		/* Some of chip expects fragment descriptor to be continuous
		 * memory for any TX operation. Set continuous_frag_desc flag
		 * for the hardware which have such requirement.
		 */
		bool continuous_frag_desc;

		struct ath10k_hw_params_fw {
			const char *dir;
			const char *fw;
			const char *otp;
			const char *board;
			size_t board_size;
			size_t board_ext_size;
		} fw;
	} hw_params;

	const struct firmware *board;
	const void *board_data;
	size_t board_len;

	const struct firmware *otp;
	const void *otp_data;
	size_t otp_len;

	const struct firmware *firmware;
	const void *firmware_data;
	size_t firmware_len;

	const struct firmware *cal_file;

	struct {
		const void *firmware_codeswap_data;
		size_t firmware_codeswap_len;
		struct ath10k_swap_code_seg_info *firmware_swap_code_seg_info;
	} swap;

	char spec_board_id[100];
	bool spec_board_loaded;

	int fw_api;
	enum ath10k_cal_mode cal_mode;

	struct {
		struct completion started;
		struct completion completed;
		struct completion on_channel;
		struct delayed_work timeout;
		enum ath10k_scan_state state;
		bool is_roc;
		int vdev_id;
		int roc_freq;
		bool roc_notify;
	} scan;

	struct {
		struct ieee80211_supported_band sbands[IEEE80211_NUM_BANDS];
	} mac;

	/* should never be NULL; needed for regular htt rx */
	struct ieee80211_channel *rx_channel;

	/* valid during scan; needed for mgmt rx during scan */
	struct ieee80211_channel *scan_channel;

	/* current operating channel definition */
	struct cfg80211_chan_def chandef;

	unsigned long long free_vdev_map;
	struct ath10k_vif *monitor_arvif;
	bool monitor;
	int monitor_vdev_id;
	bool monitor_started;
	unsigned int filter_flags;
	unsigned long dev_flags;
	u32 dfs_block_radar_events;

	/* protected by conf_mutex */
	bool radar_enabled;
	int num_started_vdevs;

	/* Protected by conf-mutex */
	u8 supp_tx_chainmask;
	u8 supp_rx_chainmask;
	u8 cfg_tx_chainmask;
	u8 cfg_rx_chainmask;

	struct completion install_key_done;

	struct completion vdev_setup_done;

	struct workqueue_struct *workqueue;
	/* Auxiliary workqueue */
	struct workqueue_struct *workqueue_aux;

	/* prevents concurrent FW reconfiguration */
	struct mutex conf_mutex;

	/* protects shared structure data */
	spinlock_t data_lock;

	struct list_head arvifs;
	struct list_head peers;
	wait_queue_head_t peer_mapping_wq;

	/* protected by conf_mutex */
	int num_peers;
	int num_stations;

	int max_num_peers;
	int max_num_stations;
	int max_num_vdevs;
	int max_num_tdls_vdevs;
	int num_active_peers;
	int num_tids;
<<<<<<< HEAD
=======

	struct work_struct svc_rdy_work;
	struct sk_buff *svc_rdy_skb;
>>>>>>> a6bf49db

	struct work_struct offchan_tx_work;
	struct sk_buff_head offchan_tx_queue;
	struct completion offchan_tx_completed;
	struct sk_buff *offchan_tx_skb;

	struct work_struct wmi_mgmt_tx_work;
	struct sk_buff_head wmi_mgmt_tx_queue;

	enum ath10k_state state;

	struct work_struct register_work;
	struct work_struct restart_work;

	/* cycle count is reported twice for each visited channel during scan.
	 * access protected by data_lock */
	u32 survey_last_rx_clear_count;
	u32 survey_last_cycle_count;
	struct survey_info survey[ATH10K_NUM_CHANS];

	/* Channel info events are expected to come in pairs without and with
	 * COMPLETE flag set respectively for each channel visit during scan.
	 *
	 * However there are deviations from this rule. This flag is used to
	 * avoid reporting garbage data.
	 */
	bool ch_info_can_report_survey;

	struct dfs_pattern_detector *dfs_detector;

	unsigned long tx_paused; /* see ATH10K_TX_PAUSE_ */

#ifdef CONFIG_ATH10K_DEBUGFS
	struct ath10k_debug debug;
#endif

	struct {
		/* relay(fs) channel for spectral scan */
		struct rchan *rfs_chan_spec_scan;

		/* spectral_mode and spec_config are protected by conf_mutex */
		enum ath10k_spectral_mode mode;
		struct ath10k_spec_scan config;
	} spectral;

	struct {
		/* protected by conf_mutex */
		const struct firmware *utf;
		DECLARE_BITMAP(orig_fw_features, ATH10K_FW_FEATURE_COUNT);
		enum ath10k_fw_wmi_op_version orig_wmi_op_version;

		/* protected by data_lock */
		bool utf_monitor;
	} testmode;

	struct {
		/* protected by data_lock */
		u32 fw_crash_counter;
		u32 fw_warm_reset_counter;
		u32 fw_cold_reset_counter;
	} stats;

	struct ath10k_thermal thermal;
	struct ath10k_wow wow;

	/* must be last */
	u8 drv_priv[0] __aligned(sizeof(void *));
};

struct ath10k *ath10k_core_create(size_t priv_size, struct device *dev,
				  enum ath10k_bus bus,
				  enum ath10k_hw_rev hw_rev,
				  const struct ath10k_hif_ops *hif_ops);
void ath10k_core_destroy(struct ath10k *ar);
void ath10k_core_get_fw_features_str(struct ath10k *ar,
				     char *buf,
				     size_t max_len);

int ath10k_core_start(struct ath10k *ar, enum ath10k_firmware_mode mode);
int ath10k_wait_for_suspend(struct ath10k *ar, u32 suspend_opt);
void ath10k_core_stop(struct ath10k *ar);
int ath10k_core_register(struct ath10k *ar, u32 chip_id);
void ath10k_core_unregister(struct ath10k *ar);

#endif /* _CORE_H_ */<|MERGE_RESOLUTION|>--- conflicted
+++ resolved
@@ -717,12 +717,9 @@
 	int max_num_tdls_vdevs;
 	int num_active_peers;
 	int num_tids;
-<<<<<<< HEAD
-=======
 
 	struct work_struct svc_rdy_work;
 	struct sk_buff *svc_rdy_skb;
->>>>>>> a6bf49db
 
 	struct work_struct offchan_tx_work;
 	struct sk_buff_head offchan_tx_queue;
